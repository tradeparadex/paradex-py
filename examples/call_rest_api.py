import os
import sys
import time
from datetime import datetime
from decimal import Decimal

from starknet_py.common import int_from_hex

from paradex_py import Paradex
from paradex_py.common.order import Order, OrderSide, OrderType
from paradex_py.environment import TESTNET

# Environment variables
TEST_L1_ADDRESS = os.getenv("L1_ADDRESS", "")
TEST_L1_PRIVATE_KEY = int_from_hex(os.getenv("L1_PRIVATE_KEY", ""))
LOG_FILE = os.getenv("LOG_FILE", "FALSE").lower() == "true"

if LOG_FILE:
    from paradex_py.common.file_logging import file_logger

    logger = file_logger
    logger.info("Using file logger")
else:
    from paradex_py.common.console_logging import console_logger

    logger = console_logger
    logger.info("Using console logger")

# Test Public API calls
<<<<<<< HEAD
public_paradex = Paradex(env=TESTNET, logger=my_logger)
# trades = public_paradex.api_client.fetch_trades({"market": "ETH-USD-PERP"})
# my_logger.info(f"Trades: {trades[:(min(5, len(trades)))]}")
# sys.exit(0)

=======
public_paradex = Paradex(env=TESTNET, logger=logger)
>>>>>>> 53c84513
insurance_fund = public_paradex.api_client.fetch_insurance_fund()
logger.info(f"Insurance Fund: {insurance_fund}")
markets = public_paradex.api_client.fetch_markets()
logger.info(f"Markets: {markets}")
for market in markets:
    if not int(market.get("position_limit")):
        continue
    symbol = market["symbol"]
<<<<<<< HEAD
    mkt_summary = public_paradex.api_client.fetch_markets_summary({"market": symbol})
    my_logger.info(f"Market Summary: {mkt_summary}")
    ob = public_paradex.api_client.fetch_orderbook(market=symbol, params={"depth": 5})
    my_logger.info(f"OB[5]: {ob}")
    trades = public_paradex.api_client.fetch_trades({"market": symbol})
    my_logger.info(f"Trades: {trades[:(min(5, len(trades)))]}")
=======
    mkt_summary = public_paradex.api_client.fetch_markets_summary(market=symbol)
    logger.info(f"Market Summary: {mkt_summary}")
    ob = public_paradex.api_client.fetch_orderbook(market=symbol)
    logger.info(f"OB: {ob}")
    trades = public_paradex.api_client.fetch_trades(market=symbol)
    logger.info(f"Trades: {trades[:(min(5, len(trades)))]}")
>>>>>>> 53c84513


# Test Private API calls
paradex = Paradex(
    env=TESTNET,
    l1_address=TEST_L1_ADDRESS,
    l1_private_key=TEST_L1_PRIVATE_KEY,
    logger=logger,
)

account_summary = paradex.api_client.fetch_account_summary()
<<<<<<< HEAD
my_logger.info(f"Account Summary: {account_summary}")
account_profile = paradex.api_client.fetch_account_profile()
my_logger.info(f"Account Profile: {account_profile}")
sys.exit(0)

=======
logger.info(f"Account Summary: {account_summary}")
>>>>>>> 53c84513
balances = paradex.api_client.fetch_balances()
logger.info(f"Balances: {balances}")
positions = paradex.api_client.fetch_positions()
logger.info(f"Positions: {positions}")
transactions = paradex.api_client.fetch_transactions()
<<<<<<< HEAD
my_logger.info(f"Transactions: {transactions}")
fills = paradex.api_client.fetch_fills()
my_logger.info(f"All Fills: {fills[:(min(5, len(fills)))]}")
=======
logger.info(f"Transactions: {transactions}")
>>>>>>> 53c84513

for market in markets:
    if not int(market.get("position_limit")):
        continue
    symbol = market["symbol"]
    orders = paradex.api_client.fetch_orders(market=symbol)
    logger.info(f"{symbol} Orders: {orders}")
    # hist_orders = paradex.api_client.fetch_orders_history(market=symbol)
    # logger.info(f"{symbol} History Orders: {hist_orders}")
    fills = paradex.api_client.fetch_fills(market=symbol)
<<<<<<< HEAD
    my_logger.info(f"{symbol} Fills:{fills[:(min(5, len(fills)))]}")
    funding_payments = paradex.api_client.fetch_funding_payments()  # market=symbol)
    my_logger.info(f"{symbol} Funding Payments: {funding_payments}")
=======
    logger.info(f"{symbol} Fills:{fills[:(min(5, len(fills)))]}")
    funding_payments = paradex.api_client.fetch_funding_payments(market=symbol)
    logger.info(f"{symbol} Funding Payments: {funding_payments}")
>>>>>>> 53c84513

# Create Order object and submit order
buy_client_id = f"test_buy_{datetime.now().strftime('%Y%m%d%H%M%S')}"
buy_order = Order(
    market="ETH-USD-PERP",
    order_type=OrderType.Limit,
    order_side=OrderSide.Buy,
    size=Decimal("0.1"),
    limit_price=Decimal(1_500),
    client_id=buy_client_id,
)
response = paradex.api_client.submit_order(order=buy_order)
buy_id = response.get("id")
logger.info(f"Buy Order Response: {response}")

sell_client_id = f"test_sell_{datetime.now().strftime('%Y%m%d%H%M%S')}"
sell_order = Order(
    market="ETH-USD-PERP",
    order_type=OrderType.Limit,
    order_side=OrderSide.Sell,
    size=Decimal("0.1"),
    limit_price=Decimal(5_500),
    client_id=sell_client_id,
    instruction="POST_ONLY",
    reduce_only=False,
)
response = paradex.api_client.submit_order(order=sell_order)
logger.info(f"Sell Order Response: {response}")
sell_id = response.get("id")
# Check all open orders
orders = paradex.api_client.fetch_orders(market="")
logger.info(f"ALL Orders: {orders}")
logger.info("Sleeping for 10 seconds")
time.sleep(10)
# Cancel open orders
paradex.api_client.cancel_order(order_id=buy_id)
orders = paradex.api_client.fetch_orders(market="ETH-USD-PERP")
logger.info(f"After BUY Cancel Orders: {orders}")
paradex.api_client.cancel_order_by_client_id(client_id=sell_client_id)
orders = paradex.api_client.fetch_orders(market="ETH-USD-PERP")
logger.info(f"After BUY/SELL Cancel Orders: {orders}")<|MERGE_RESOLUTION|>--- conflicted
+++ resolved
@@ -27,15 +27,7 @@
     logger.info("Using console logger")
 
 # Test Public API calls
-<<<<<<< HEAD
-public_paradex = Paradex(env=TESTNET, logger=my_logger)
-# trades = public_paradex.api_client.fetch_trades({"market": "ETH-USD-PERP"})
-# my_logger.info(f"Trades: {trades[:(min(5, len(trades)))]}")
-# sys.exit(0)
-
-=======
 public_paradex = Paradex(env=TESTNET, logger=logger)
->>>>>>> 53c84513
 insurance_fund = public_paradex.api_client.fetch_insurance_fund()
 logger.info(f"Insurance Fund: {insurance_fund}")
 markets = public_paradex.api_client.fetch_markets()
@@ -44,21 +36,12 @@
     if not int(market.get("position_limit")):
         continue
     symbol = market["symbol"]
-<<<<<<< HEAD
     mkt_summary = public_paradex.api_client.fetch_markets_summary({"market": symbol})
-    my_logger.info(f"Market Summary: {mkt_summary}")
+    logger.info(f"Market Summary: {mkt_summary}")
     ob = public_paradex.api_client.fetch_orderbook(market=symbol, params={"depth": 5})
-    my_logger.info(f"OB[5]: {ob}")
+    logger.info(f"OB[5]: {ob}")
     trades = public_paradex.api_client.fetch_trades({"market": symbol})
-    my_logger.info(f"Trades: {trades[:(min(5, len(trades)))]}")
-=======
-    mkt_summary = public_paradex.api_client.fetch_markets_summary(market=symbol)
-    logger.info(f"Market Summary: {mkt_summary}")
-    ob = public_paradex.api_client.fetch_orderbook(market=symbol)
-    logger.info(f"OB: {ob}")
-    trades = public_paradex.api_client.fetch_trades(market=symbol)
     logger.info(f"Trades: {trades[:(min(5, len(trades)))]}")
->>>>>>> 53c84513
 
 
 # Test Private API calls
@@ -70,27 +53,19 @@
 )
 
 account_summary = paradex.api_client.fetch_account_summary()
-<<<<<<< HEAD
-my_logger.info(f"Account Summary: {account_summary}")
+logger.info(f"Account Summary: {account_summary}")
 account_profile = paradex.api_client.fetch_account_profile()
-my_logger.info(f"Account Profile: {account_profile}")
+logger.info(f"Account Profile: {account_profile}")
 sys.exit(0)
 
-=======
-logger.info(f"Account Summary: {account_summary}")
->>>>>>> 53c84513
 balances = paradex.api_client.fetch_balances()
 logger.info(f"Balances: {balances}")
 positions = paradex.api_client.fetch_positions()
 logger.info(f"Positions: {positions}")
 transactions = paradex.api_client.fetch_transactions()
-<<<<<<< HEAD
-my_logger.info(f"Transactions: {transactions}")
+logger.info(f"Transactions: {transactions}")
 fills = paradex.api_client.fetch_fills()
-my_logger.info(f"All Fills: {fills[:(min(5, len(fills)))]}")
-=======
-logger.info(f"Transactions: {transactions}")
->>>>>>> 53c84513
+logger.info(f"All Fills: {fills[:(min(5, len(fills)))]}")
 
 for market in markets:
     if not int(market.get("position_limit")):
@@ -101,15 +76,9 @@
     # hist_orders = paradex.api_client.fetch_orders_history(market=symbol)
     # logger.info(f"{symbol} History Orders: {hist_orders}")
     fills = paradex.api_client.fetch_fills(market=symbol)
-<<<<<<< HEAD
-    my_logger.info(f"{symbol} Fills:{fills[:(min(5, len(fills)))]}")
+    logger.info(f"{symbol} Fills:{fills[:(min(5, len(fills)))]}")
     funding_payments = paradex.api_client.fetch_funding_payments()  # market=symbol)
-    my_logger.info(f"{symbol} Funding Payments: {funding_payments}")
-=======
-    logger.info(f"{symbol} Fills:{fills[:(min(5, len(fills)))]}")
-    funding_payments = paradex.api_client.fetch_funding_payments(market=symbol)
     logger.info(f"{symbol} Funding Payments: {funding_payments}")
->>>>>>> 53c84513
 
 # Create Order object and submit order
 buy_client_id = f"test_buy_{datetime.now().strftime('%Y%m%d%H%M%S')}"
